--- conflicted
+++ resolved
@@ -5,13 +5,8 @@
 }
 
 plugins {
-<<<<<<< HEAD
     id 'com.gradle.develocity' version '3.18.1'
-    id 'io.spring.develocity.conventions' version '0.0.21'
-=======
-    id 'com.gradle.develocity' version '3.17.6'
     id 'io.spring.develocity.conventions' version '0.0.22'
->>>>>>> 37b24995
     id 'org.gradle.toolchains.foojay-resolver-convention' version '0.8.0'
 }
 
