description = 'Publishes Micrometer meters in OTLP format'

dependencies {
    api project(':micrometer-core')

    // some proto are marked alpha, hence the alpha version. metrics proto is what we use and it is marked stable
    implementation 'io.opentelemetry.proto:opentelemetry-proto:0.19.+'

    testImplementation project(':micrometer-test')
    testImplementation 'uk.org.webcompere:system-stubs-jupiter:latest.release'
<<<<<<< HEAD
}
=======
    testImplementation 'io.rest-assured:rest-assured'
    testImplementation 'org.testcontainers:junit-jupiter'
    testImplementation 'org.awaitility:awaitility'
}

// new module in 1.9. This should be removed in later branches.
japicmp.enabled = false
downloadBaseline.enabled = false
>>>>>>> ecfe4518
<|MERGE_RESOLUTION|>--- conflicted
+++ resolved
@@ -8,15 +8,7 @@
 
     testImplementation project(':micrometer-test')
     testImplementation 'uk.org.webcompere:system-stubs-jupiter:latest.release'
-<<<<<<< HEAD
-}
-=======
     testImplementation 'io.rest-assured:rest-assured'
     testImplementation 'org.testcontainers:junit-jupiter'
     testImplementation 'org.awaitility:awaitility'
-}
-
-// new module in 1.9. This should be removed in later branches.
-japicmp.enabled = false
-downloadBaseline.enabled = false
->>>>>>> ecfe4518
+}