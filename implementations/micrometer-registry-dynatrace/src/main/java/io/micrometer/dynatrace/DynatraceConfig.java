--- conflicted
+++ resolved
@@ -36,6 +36,7 @@
  * @since 1.1.0
  */
 public interface DynatraceConfig extends StepRegistryConfig {
+
     @Override
     default String prefix() {
         return "dynatrace";
@@ -62,11 +63,7 @@
     }
 
     default String technologyType() {
-<<<<<<< HEAD
         return getSecret(this, "technologyType").orElse("java");
-=======
-        return getSecret(this, "technologyType").map(v -> StringUtils.isEmpty(v) ? "java" : v).get();
->>>>>>> 4f3cf5ac
     }
 
     /**
@@ -81,21 +78,19 @@
 
     /**
      * Return the version of the target Dynatrace API. Defaults to v1 if not provided.
-     *
-     * @return a {@link DynatraceApiVersion} containing the version of the targeted Dynatrace API.
+     * @return a {@link DynatraceApiVersion} containing the version of the targeted
+     * Dynatrace API.
      * @since 1.8.0
      */
     default DynatraceApiVersion apiVersion() {
         // If a device id is specified, use v1 as default. If it is not, use v2.
         // The version can be overwritten explicitly when creating a MM config
         // For Spring Boot, v1 is automatically chosen when the device id is set.
-        return getEnum(this, DynatraceApiVersion.class, "apiVersion")
-                .orElse(deviceId().isEmpty() ? V2 : V1);
+        return getEnum(this, DynatraceApiVersion.class, "apiVersion").orElse(deviceId().isEmpty() ? V2 : V1);
     }
 
     /**
      * Return metric key prefix.
-     *
      * @return metric key prefix
      * @since 1.8.0
      */
@@ -105,7 +100,6 @@
 
     /**
      * Return default dimensions.
-     *
      * @return default dimensions
      * @since 1.8.0
      */
@@ -115,7 +109,6 @@
 
     /**
      * Return whether to enrich with Dynatrace metadata.
-     *
      * @return whether to enrich with Dynatrace metadata
      * @since 1.8.0
      */
@@ -125,38 +118,26 @@
 
     @Override
     default Validated<?> validate() {
-<<<<<<< HEAD
-        return checkAll(this,
-                config -> StepRegistryConfig.validate(config),
-                checkRequired("apiVersion", DynatraceConfig::apiVersion).andThen(
-                        apiVersionValidation -> {
-                            if (apiVersionValidation.isValid()) {
-                                return checkAll(this,
-                                        config -> {
-                                            if (config.apiVersion() == V1) {
-                                                return checkAll(this,
-                                                        checkRequired("apiToken", DynatraceConfig::apiToken),
-                                                        checkRequired("uri", DynatraceConfig::uri),
-                                                        check("deviceId", DynatraceConfig::deviceId).andThen(Validated::nonBlank),
-                                                        check("technologyType", DynatraceConfig::technologyType).andThen(Validated::nonBlank)
-                                                );
-                                            } else {
-                                                return checkAll(this,
-                                                        checkRequired("uri", DynatraceConfig::uri)
-                                                );
-                                            }
-                                        }
-                                );
-                            } else {
-                                return apiVersionValidation;
+        return checkAll(this, config -> StepRegistryConfig.validate(config),
+                checkRequired("apiVersion", DynatraceConfig::apiVersion).andThen(apiVersionValidation -> {
+                    if (apiVersionValidation.isValid()) {
+                        return checkAll(this, config -> {
+                            if (config.apiVersion() == V1) {
+                                return checkAll(this, checkRequired("apiToken", DynatraceConfig::apiToken),
+                                        checkRequired("uri", DynatraceConfig::uri),
+                                        check("deviceId", DynatraceConfig::deviceId).andThen(Validated::nonBlank),
+                                        check("technologyType", DynatraceConfig::technologyType)
+                                                .andThen(Validated::nonBlank));
                             }
-                        })
-        );
-=======
-        return checkAll(this, c -> StepRegistryConfig.validate(c), checkRequired("apiToken", DynatraceConfig::apiToken),
-                checkRequired("uri", DynatraceConfig::uri), checkRequired("deviceId", DynatraceConfig::deviceId),
-                check("technologyType", DynatraceConfig::technologyType).andThen(Validated::nonBlank));
->>>>>>> 4f3cf5ac
+                            else {
+                                return checkAll(this, checkRequired("uri", DynatraceConfig::uri));
+                            }
+                        });
+                    }
+                    else {
+                        return apiVersionValidation;
+                    }
+                }));
     }
 
 }