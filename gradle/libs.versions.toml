[versions]
application-insights = "2.6.4"
archunit = "1.1.0"
asmForPlugins = "7.3.1"
aspectjweaver = "1.8.14"
assertj = "3.24.2"
awaitility = "4.2.0"
# legacy SDK
aws-cloudwatch = "1.12.592"
caffeine = "2.9.3"
cloudwatch2 = "2.18.41"
colt = "1.2.0"
dagger = "2.11"
dropwizard-metrics = "4.2.22"
dropwizard-metrics5 = "5.0.0"
dynatrace-utils = "1.6.0"
ehcache2 = "2.10.9.2"
ehcache3 = "3.10.8"
gmetric4j = "1.0.10"
google-cloud-monitoring = "3.6.0"
grpc = "1.49.2"
guava = "31.1-jre"
guice = "5.1.0"
h2 = "2.2.224"
hazelcast = "5.2.4"
hazelcast3 = "3.12.13"
hdrhistogram = "2.1.12"
hibernate = "5.6.15.Final"
# 2.6.0 requires JDK 11
hsqldb = "2.5.2"
httpcomponents-async = "4.1.5"
httpcomponents-client = "4.5.14"
# metrics are better with https://github.com/Netflix/Hystrix/pull/1568 introduced
# in hystrix 1.5.12, but Netflix re-released 1.5.11 as 1.5.18 late in 2018.
# <=1.5.11 or 1.5.18 doesn't break with Micrometer, but open metrics won't be correct necessarily.
hystrix = "1.5.12"
jackson-databind = "2.14.3"
javax-cache = "1.1.1"
javax-inject = "1"
jaxb = "2.3.1"
jetty = "9.4.53.v20231009"
jetty11 = "11.0.12"
jersey2 = "2.37"
jersey3 = "3.0.8"
jmh = "1.37"
jooq = "3.14.16"
jsr107 = "1.0.0"
jsr305 = "3.0.2"
junit = "5.9.3"
junit-platform = "1.9.3"
kafka = "2.8.2"
kafka-junit = "4.2.7"
latency-utils = "2.0.3"
logback = "1.2.12"
log4j = "2.19.0"
maven-resolver = "1.8.2"
mockito = "5.5.0"
mongo = "4.8.2"
netty = "4.1.101.Final"
newrelic-api = "5.14.0"
okhttp = "5.0.0-alpha.11" # TODO is compiling against an alpha version intentional?
<<<<<<< HEAD
postgre = "42.5.4"
prometheus = "0.16.0"
reactor = "2020.0.37"
=======
postgre = "42.3.8"
prometheus = "0.15.0"
reactor = "2020.0.38"
>>>>>>> 03560650
rest-assured = "5.3.2"
signalfx = "1.0.36"
slf4j = "1.7.36"
spectator-atlas = "1.3.10"
spring = "5.3.31"
spring-javaformat = "0.0.40"
testcontainers = "1.19.2"
tomcat = "8.5.96"
wavefront = "3.0.4"
# pinned to avoid issues with shaded slf4j version - see gh-3414
wiremock = "2.33.2"
wiremock-junit5 = "1.3.1"

[libraries]
applicationInsights = { module = "com.microsoft.azure:applicationinsights-core", version.ref = "application-insights" }
archunitJunit5 = { module = "com.tngtech.archunit:archunit-junit5", version.ref = "archunit" }
asmForPlugins = { module = "org.ow2.asm:asm", version.ref = "asmForPlugins" }
aspectjweaver = { module = "org.aspectj:aspectjweaver", version.ref = "aspectjweaver" }
assertj = { module = "org.assertj:assertj-core", version.ref = "assertj" }
awaitility = { module = "org.awaitility:awaitility", version.ref = "awaitility" }
aws-javaSdkCloudwatch = { module = "com.amazonaws:aws-java-sdk-cloudwatch", version.ref = "aws-cloudwatch" }
caffeine = { module = "com.github.ben-manes.caffeine:caffeine", version.ref = "caffeine" }
cloudwatch2 = { module = "software.amazon.awssdk:cloudwatch", version.ref = "cloudwatch2" }
colt = { module = "colt:colt", version.ref = "colt" }
commonsPool2 = "org.apache.commons:commons-pool2:2.11.1"
contextPropagation = { module = "io.micrometer:context-propagation", version = "1.0.6" }
dagger = { module = "com.google.dagger:dagger", version.ref = "dagger" }
daggerCompiler = { module = "com.google.dagger:dagger-compiler", version.ref = "dagger" }
dropwizardMetricsCore = { module = "io.dropwizard.metrics:metrics-core", version.ref = "dropwizard-metrics" }
dropwizardMetricsGraphite = { module = "io.dropwizard.metrics:metrics-graphite", version.ref = "dropwizard-metrics" }
dropwizardMetricsJmx = { module = "io.dropwizard.metrics:metrics-jmx", version.ref = "dropwizard-metrics" }
dropwizardMetricsCore5 = { module = "io.dropwizard.metrics5:metrics-core", version.ref = "dropwizard-metrics5" }
dynatraceUtils = { module = "com.dynatrace.metric.util:dynatrace-metric-utils-java", version.ref = "dynatrace-utils" }
ehcache2 = { module = "net.sf.ehcache:ehcache", version.ref = "ehcache2" }
ehcache3 = { module = "org.ehcache:ehcache", version.ref = "ehcache3" }
gmetric4j = { module = "info.ganglia.gmetric4j:gmetric4j", version.ref = "gmetric4j" }
googleCloudMonitoring = { module = "com.google.cloud:google-cloud-monitoring", version.ref = "google-cloud-monitoring" }
googleOauth2Http = { module = "com.google.auth:google-auth-library-oauth2-http", version = "1.12.2"}
grpcApi = { module = "io.grpc:grpc-api", version.ref = "grpc" }
grpcCore = { module = "io.grpc:grpc-core", version.ref = "grpc" }
grpcServices = { module = "io.grpc:grpc-services", version.ref = "grpc" }
grpcStubs = { module = "io.grpc:grpc-stubs", version.ref = "grpc" }
grpcAlts = { module = "io.grpc:grpc-alts", version.ref = "grpc" }
grpcTestingProto = { module = "io.grpc:grpc-testing-proto", version.ref = "grpc" }
guava = { module = "com.google.guava:guava", version.ref = "guava" }
guice = { module = "com.google.inject:guice", version.ref = "guice" }
h2 = { module = "com.h2database:h2", version.ref = "h2" }
hazelcast = { module = "com.hazelcast:hazelcast", version.ref = "hazelcast" }
hazelcast3 = { module = "com.hazelcast:hazelcast", version.ref = "hazelcast3" }
hdrhistogram = { module = "org.hdrhistogram:HdrHistogram", version.ref = "hdrhistogram" }
hibernateEntitymanager = { module = "org.hibernate:hibernate-entitymanager", version.ref = "hibernate" }
hsqldb = { module = "org.hsqldb:hsqldb", version.ref = "hsqldb" }
httpcomponents-async = { module = "org.apache.httpcomponents:httpasyncclient", version.ref = "httpcomponents-async" }
httpcomponents-client = { module = "org.apache.httpcomponents:httpclient", version.ref = "httpcomponents-client" }
hystrix = { module = "com.netflix.hystrix:hystrix-core", version.ref = "hystrix" }
jacksonDatabind = { module = "com.fasterxml.jackson.core:jackson-databind", version.ref = "jackson-databind" }
jakarta-servletApi = { module = "jakarta.servlet:jakarta.servlet-api", version = "5.0.0" }
javalin = { module = "io.javalin:javalin", version = "5.0.1" }
javax-cacheApi = { module = "javax.cache:cache-api", version.ref = "javax-cache" }
javax-inject = { module = "javax.inject:javax.inject", version.ref = "javax-inject" }
javax-servletApi = { module = "javax.servlet:javax.servlet-api", version = "4.0.1" }
jaxbApi = { module = "javax.xml.bind:jaxb-api", version.ref = "jaxb" }
jettyClient = { module = "org.eclipse.jetty:jetty-client", version.ref = "jetty" }
jettyServer = { module = "org.eclipse.jetty:jetty-server", version.ref = "jetty" }
jettyServlet = { module = "org.eclipse.jetty:jetty-servlet", version.ref = "jetty" }
jetty11Server = { module = "org.eclipse.jetty:jetty-server", version.ref = "jetty11" }
jersey2Server = { module = "org.glassfish.jersey.core:jersey-server", version.ref = "jersey2" }
jersey2Hk2 = { module = "org.glassfish.jersey.inject:jersey-hk2", version.ref = "jersey2" }
jersey2TestFrameworkInmemory = { module = "org.glassfish.jersey.test-framework.providers:jersey-test-framework-provider-inmemory", version.ref = "jersey2" }
jersey2TestFrameworkJdkHttp = { module = "org.glassfish.jersey.test-framework.providers:jersey-test-framework-provider-jdk-http", version.ref = "jersey2" }
jersey3ContainerJdkHttp = { module = "org.glassfish.jersey.containers:jersey-container-jdk-http", version.ref = "jersey3" }
jersey3Hk2 = { module = "org.glassfish.jersey.inject:jersey-hk2", version.ref = "jersey3" }
jersey3TestFrameworkJdkHttp = { module = "org.glassfish.jersey.test-framework.providers:jersey-test-framework-provider-jdk-http", version.ref = "jersey3" }
jmhCore = { module = "org.openjdk.jmh:jmh-core", version.ref = "jmh" }
jmhAnnotationProcessor = { module = "org.openjdk.jmh:jmh-generator-annprocess", version.ref = "jmh" }
jooq = { module = "org.jooq:jooq", version.ref = "jooq" }
jsonPath = { module = "com.jayway.jsonpath:json-path", version = "2.7.0" }
jsr107 = { module = "org.jsr107.ri:cache-ri-impl", version.ref = "jsr107" }
jsr305 = { module = "com.google.code.findbugs:jsr305", version.ref = "jsr305" }
junitBom = { module = "org.junit:junit-bom", version.ref = "junit" }
junitJupiter = { module = "org.junit.jupiter:junit-jupiter", version.ref = "junit" }
junitPlatformLauncher = { module = "org.junit.platform:junit-platform-launcher", version.ref = "junit-platform" }
kafkaClients = { module = "org.apache.kafka:kafka-clients", version.ref = "kafka" }
kafkaStreams = { module = "org.apache.kafka:kafka-streams", version.ref = "kafka" }
kafkaJunit = { module = "com.github.charithe:kafka-junit", version.ref = "kafka-junit" }
kotlinxCoroutines = { module = "org.jetbrains.kotlinx:kotlinx-coroutines-core", version = "1.6.4" }
latencyUtils = { module = "org.latencyutils:LatencyUtils", version.ref = "latency-utils" }
lmaxDisruptor = "com.lmax:disruptor:3.4.4"
logback = { module = "ch.qos.logback:logback-classic", version.ref = "logback" }
logback14 = {module = "ch.qos.logback:logback-classic", version = "1.4.11" }
log4j = { module = "org.apache.logging.log4j:log4j-core", version.ref = "log4j" }
mavenResolverConnectorBasic = { module = "org.apache.maven.resolver:maven-resolver-connector-basic", version.ref = "maven-resolver" }
mavenResolverTransportHttp = { module = "org.apache.maven.resolver:maven-resolver-transport-http", version.ref = "maven-resolver" }
mavenResolverProvider = { module = "org.apache.maven:maven-resolver-provider", version = "3.8.8" }
mockitoCore = { module = "org.mockito:mockito-core", version.ref = "mockito" }
mongoSync = { module = "org.mongodb:mongodb-driver-sync", version.ref = "mongo" }
nettyBom = { module = "io.netty:netty-bom", version.ref = "netty" }
newrelicApi = { module = "com.newrelic.agent.java:newrelic-api", version.ref = "newrelic-api" }
okhttp = { module = "com.squareup.okhttp3:okhttp", version.ref = "okhttp" }
# some proto are marked alpha, hence the alpha version. metrics proto is what we use and it is marked stable
openTelemetry-proto = { module = "io.opentelemetry.proto:opentelemetry-proto", version = "0.19.0-alpha" }
postgre = { module = "org.postgresql:postgresql", version.ref = "postgre" }
prometheusClient = { module = "io.prometheus:simpleclient_common", version.ref = "prometheus" }
prometheusPushgateway = { module = "io.prometheus:simpleclient_pushgateway", version.ref = "prometheus" }
reactorBom = { module = "io.projectreactor:reactor-bom", version.ref = "reactor" }
restAssured = { module = "io.rest-assured:rest-assured", version.ref = "rest-assured" }
signalfx = { module = "com.signalfx.public:signalfx-java", version.ref = "signalfx" }
slf4jApi = { module = "org.slf4j:slf4j-api", version.ref = "slf4j" }
spectatorAtlas = { module = "com.netflix.spectator:spectator-reg-atlas", version.ref = "spectator-atlas" }
spring-context = { module = "org.springframework:spring-context", version.ref = "spring" }
spring-core = { module = "org.springframework:spring-core", version.ref = "spring" }
spring-cloud = { module = "org.springframework.cloud:spring-cloud-dependencies", version = "2021.0.8" }
spring-javaformatCheckstyle = { module = "io.spring.javaformat:spring-javaformat-checkstyle", version.ref = "spring-javaformat" }
systemStubsJupiter = { module = "uk.org.webcompere:system-stubs-jupiter", version = "2.1.4" }
testcontainers-junitJupiter = { module = "org.testcontainers:junit-jupiter", version.ref = "testcontainers" }
testcontainers-kafka = { module = "org.testcontainers:kafka", version.ref = "testcontainers" }
testcontainers-postgresql = { module = "org.testcontainers:postgresql", version.ref = "testcontainers" }
testcontainers-mongodb = { module = "org.testcontainers:mongodb", version.ref = "testcontainers" }
testcontainers = { module = "org.testcontainers:testcontainers", version.ref = "testcontainers" }
tomcatEmbed = { module = "org.apache.tomcat.embed:tomcat-embed-core", version.ref = "tomcat" }
wavefront = { module = "com.wavefront:wavefront-sdk-java", version.ref = "wavefront" }
wiremock = { module = "com.github.tomakehurst:wiremock-jre8-standalone", version.ref = "wiremock" }
wiremockJunit5 = { module = "ru.lanwen.wiremock:wiremock-junit5", version.ref = "wiremock-junit5" }

# plugin dependencies
plugin-license = { module = "gradle.plugin.com.hierynomus.gradle.plugins:license-gradle-plugin", version = "0.16.1" }
plugin-nebulaRelease = { module = "com.netflix.nebula:nebula-release-plugin", version = "18.0.4" }
plugin-nebulaPublishing = { module = "com.netflix.nebula:nebula-publishing-plugin", version = "20.3.0" }
plugin-nebulaProject = { module = "com.netflix.nebula:nebula-project-plugin", version = "10.1.5" }
plugin-nebulaInfo = { module = "com.netflix.nebula:gradle-info-plugin", version = "12.1.6" }
plugin-noHttp = { module = "io.spring.nohttp:nohttp-gradle", version = "0.0.11" }
plugin-nexusPublish = { module = "io.github.gradle-nexus:publish-plugin", version = "1.3.0" }
plugin-javaformat = { module = "io.spring.javaformat:spring-javaformat-gradle-plugin", version.ref = "spring-javaformat" }
plugin-japicmp = { module = "me.champeau.gradle:japicmp-gradle-plugin", version = "0.4.2" }
plugin-downloadTask = { module = "de.undercouch:gradle-download-task", version = "5.5.0" }
plugin-spotless = { module = "com.diffplug.spotless:spotless-plugin-gradle", version = "6.22.0" }<|MERGE_RESOLUTION|>--- conflicted
+++ resolved
@@ -59,15 +59,9 @@
 netty = "4.1.101.Final"
 newrelic-api = "5.14.0"
 okhttp = "5.0.0-alpha.11" # TODO is compiling against an alpha version intentional?
-<<<<<<< HEAD
 postgre = "42.5.4"
 prometheus = "0.16.0"
-reactor = "2020.0.37"
-=======
-postgre = "42.3.8"
-prometheus = "0.15.0"
 reactor = "2020.0.38"
->>>>>>> 03560650
 rest-assured = "5.3.2"
 signalfx = "1.0.36"
 slf4j = "1.7.36"
