[versions]
activemq-artemis = "2.31.2"
application-insights = "2.6.4"
archunit = "1.2.0"
asmForPlugins = "7.3.1"
aspectjweaver = "1.9.20.1"
assertj = "3.24.2"
awaitility = "4.2.0"
# legacy SDK
aws-cloudwatch = "1.12.586"
caffeine = "2.9.3"
cloudwatch2 = "2.21.20"
colt = "1.2.0"
dagger = "2.48.1"
dropwizard-metrics = "4.2.22"
dropwizard-metrics5 = "5.0.0"
dynatrace-utils = "2.0.1"
ehcache2 = "2.10.9.2"
ehcache3 = "3.10.8"
gmetric4j = "1.0.10"
google-cloud-monitoring = "3.30.0"
grpc = "1.58.0"
guava = "32.1.2-jre"
guice = "5.1.0"
h2 = "2.2.224"
hazelcast = "5.3.2"
hazelcast3 = "3.12.13"
hdrhistogram = "2.1.12"
hibernate = "5.6.15.Final"
# 2.6.0 requires JDK 11
hsqldb = "2.7.2"
httpcomponents-async = "4.1.5"
httpcomponents-client = "4.5.14"
httpcomponents-client5 = "5.2.1"
# metrics are better with https://github.com/Netflix/Hystrix/pull/1568 introduced
# in hystrix 1.5.12, but Netflix re-released 1.5.11 as 1.5.18 late in 2018.
# <=1.5.11 or 1.5.18 doesn't break with Micrometer, but open metrics won't be correct necessarily.
hystrix = "1.5.12"
jackson-databind = "2.15.3"
javax-cache = "1.1.1"
javax-inject = "1"
jaxb = "2.3.1"
jetty9 = "9.4.53.v20231009"
jetty11 = "11.0.16"
jetty12 = "12.0.3"
jersey2 = "2.41"
jersey3 = "3.0.11"
jmh = "1.37"
jooq = "3.14.16"
jsr107 = "1.1.1"
jsr305 = "3.0.2"
junit = "5.10.1"
junit-platform = "1.10.1"
kafka = "2.8.2"
kafka-junit = "4.2.7"
latency-utils = "2.0.3"
logback = "1.2.12"
log4j = "2.21.1"
maven-resolver = "1.9.16"
mockito = "5.7.0"
mongo = "4.11.1"
netty = "4.1.101.Final"
newrelic-api = "5.14.0"
okhttp = "5.0.0-alpha.11" # TODO is compiling against an alpha version intentional?
postgre = "42.6.0"
prometheus = "0.16.0"
reactor = "2022.0.12"
rest-assured = "5.3.2"
signalfx = "1.0.36"
slf4j = "1.7.36"
spectator-atlas = "1.7.2"
spring = "5.3.30"
spring-javaformat = "0.0.39"
testcontainers = "1.19.1"
tomcat = "8.5.95"
wavefront = "3.4.3"
# pinned to avoid issues with shaded slf4j version - see gh-3414
wiremock = "2.33.2"
wiremock-junit5 = "1.3.1"

[libraries]
activemqArtemisJakartaClient = { module = "org.apache.activemq:artemis-jakarta-client", version.ref = "activemq-artemis" }
activemqArtemisJunit5 = { module = "org.apache.activemq:artemis-junit-5", version.ref = "activemq-artemis" }
applicationInsights = { module = "com.microsoft.azure:applicationinsights-core", version.ref = "application-insights" }
archunitJunit5 = { module = "com.tngtech.archunit:archunit-junit5", version.ref = "archunit" }
asmForPlugins = { module = "org.ow2.asm:asm", version.ref = "asmForPlugins" }
aspectjweaver = { module = "org.aspectj:aspectjweaver", version.ref = "aspectjweaver" }
assertj = { module = "org.assertj:assertj-core", version.ref = "assertj" }
awaitility = { module = "org.awaitility:awaitility", version.ref = "awaitility" }
aws-javaSdkCloudwatch = { module = "com.amazonaws:aws-java-sdk-cloudwatch", version.ref = "aws-cloudwatch" }
caffeine = { module = "com.github.ben-manes.caffeine:caffeine", version.ref = "caffeine" }
cloudwatch2 = { module = "software.amazon.awssdk:cloudwatch", version.ref = "cloudwatch2" }
colt = { module = "colt:colt", version.ref = "colt" }
<<<<<<< HEAD
commonsPool2 = "org.apache.commons:commons-pool2:2.12.0"
contextPropagation = { module = "io.micrometer:context-propagation", version = "1.1.0-SNAPSHOT" }
=======
commonsPool2 = "org.apache.commons:commons-pool2:2.11.1"
contextPropagation = { module = "io.micrometer:context-propagation", version = "1.0.6" }
>>>>>>> 4549dd73
dagger = { module = "com.google.dagger:dagger", version.ref = "dagger" }
daggerCompiler = { module = "com.google.dagger:dagger-compiler", version.ref = "dagger" }
dropwizardMetricsCore = { module = "io.dropwizard.metrics:metrics-core", version.ref = "dropwizard-metrics" }
dropwizardMetricsGraphite = { module = "io.dropwizard.metrics:metrics-graphite", version.ref = "dropwizard-metrics" }
dropwizardMetricsJmx = { module = "io.dropwizard.metrics:metrics-jmx", version.ref = "dropwizard-metrics" }
dropwizardMetricsCore5 = { module = "io.dropwizard.metrics5:metrics-core", version.ref = "dropwizard-metrics5" }
dynatraceUtils = { module = "com.dynatrace.metric.util:dynatrace-metric-utils-java", version.ref = "dynatrace-utils" }
ehcache2 = { module = "net.sf.ehcache:ehcache", version.ref = "ehcache2" }
ehcache3 = { module = "org.ehcache:ehcache", version.ref = "ehcache3" }
felixFramework = "org.apache.felix:org.apache.felix.framework:7.0.5"
felixScr = "org.apache.felix:org.apache.felix.scr:2.2.6"
gmetric4j = { module = "info.ganglia.gmetric4j:gmetric4j", version.ref = "gmetric4j" }
googleCloudMonitoring = { module = "com.google.cloud:google-cloud-monitoring", version.ref = "google-cloud-monitoring" }
googleOauth2Http = { module = "com.google.auth:google-auth-library-oauth2-http", version = "1.20.0"}
grpcApi = { module = "io.grpc:grpc-api", version.ref = "grpc" }
grpcCore = { module = "io.grpc:grpc-core", version.ref = "grpc" }
grpcInprocess = { module = "io.grpc:grpc-inprocess", version.ref = "grpc" }
grpcServices = { module = "io.grpc:grpc-services", version.ref = "grpc" }
grpcStubs = { module = "io.grpc:grpc-stubs", version.ref = "grpc" }
grpcAlts = { module = "io.grpc:grpc-alts", version.ref = "grpc" }
grpcTestingProto = { module = "io.grpc:grpc-testing-proto", version.ref = "grpc" }
guava = { module = "com.google.guava:guava", version.ref = "guava" }
guice = { module = "com.google.inject:guice", version.ref = "guice" }
h2 = { module = "com.h2database:h2", version.ref = "h2" }
hazelcast = { module = "com.hazelcast:hazelcast", version.ref = "hazelcast" }
hazelcast3 = { module = "com.hazelcast:hazelcast", version.ref = "hazelcast3" }
hdrhistogram = { module = "org.hdrhistogram:HdrHistogram", version.ref = "hdrhistogram" }
hibernateEntitymanager = { module = "org.hibernate:hibernate-entitymanager", version.ref = "hibernate" }
hsqldb = { module = "org.hsqldb:hsqldb", version.ref = "hsqldb" }
httpcomponents-async = { module = "org.apache.httpcomponents:httpasyncclient", version.ref = "httpcomponents-async" }
httpcomponents-client = { module = "org.apache.httpcomponents:httpclient", version.ref = "httpcomponents-client" }
httpcomponents-client5 = { module = "org.apache.httpcomponents.client5:httpclient5", version.ref = "httpcomponents-client5" }
hystrix = { module = "com.netflix.hystrix:hystrix-core", version.ref = "hystrix" }
jacksonDatabind = { module = "com.fasterxml.jackson.core:jackson-databind", version.ref = "jackson-databind" }
jakarta-jmsApi = { module = "jakarta.jms:jakarta.jms-api", version = "3.0.0" }
jakarta-servletApi = { module = "jakarta.servlet:jakarta.servlet-api", version = "5.0.0" }
javalin = { module = "io.javalin:javalin", version = "5.6.3" }
javax-cacheApi = { module = "javax.cache:cache-api", version.ref = "javax-cache" }
javax-inject = { module = "javax.inject:javax.inject", version.ref = "javax-inject" }
javax-servletApi = { module = "javax.servlet:javax.servlet-api", version = "4.0.1" }
jaxbApi = { module = "javax.xml.bind:jaxb-api", version.ref = "jaxb" }
jetty9Client = { module = "org.eclipse.jetty:jetty-client", version.ref = "jetty9" }
jetty9Server = { module = "org.eclipse.jetty:jetty-server", version.ref = "jetty9" }
jetty9Servlet = { module = "org.eclipse.jetty:jetty-servlet", version.ref = "jetty9" }
jetty11Server = { module = "org.eclipse.jetty:jetty-server", version.ref = "jetty11" }
jetty12Server = { module = "org.eclipse.jetty:jetty-server", version.ref = "jetty12" }
jetty12Client = { module = "org.eclipse.jetty:jetty-client", version.ref = "jetty12" }
jersey2Server = { module = "org.glassfish.jersey.core:jersey-server", version.ref = "jersey2" }
jersey2Hk2 = { module = "org.glassfish.jersey.inject:jersey-hk2", version.ref = "jersey2" }
jersey2TestFrameworkInmemory = { module = "org.glassfish.jersey.test-framework.providers:jersey-test-framework-provider-inmemory", version.ref = "jersey2" }
jersey2TestFrameworkJdkHttp = { module = "org.glassfish.jersey.test-framework.providers:jersey-test-framework-provider-jdk-http", version.ref = "jersey2" }
jersey3ContainerJdkHttp = { module = "org.glassfish.jersey.containers:jersey-container-jdk-http", version.ref = "jersey3" }
jersey3Hk2 = { module = "org.glassfish.jersey.inject:jersey-hk2", version.ref = "jersey3" }
jersey3TestFrameworkJdkHttp = { module = "org.glassfish.jersey.test-framework.providers:jersey-test-framework-provider-jdk-http", version.ref = "jersey3" }
jmhCore = { module = "org.openjdk.jmh:jmh-core", version.ref = "jmh" }
jmhAnnotationProcessor = { module = "org.openjdk.jmh:jmh-generator-annprocess", version.ref = "jmh" }
jooq = { module = "org.jooq:jooq", version.ref = "jooq" }
jsonPath = { module = "com.jayway.jsonpath:json-path", version = "2.8.0" }
jsr107 = { module = "org.jsr107.ri:cache-ri-impl", version.ref = "jsr107" }
jsr305 = { module = "com.google.code.findbugs:jsr305", version.ref = "jsr305" }
junitBom = { module = "org.junit:junit-bom", version.ref = "junit" }
junitJupiter = { module = "org.junit.jupiter:junit-jupiter", version.ref = "junit" }
junitPlatformLauncher = { module = "org.junit.platform:junit-platform-launcher", version.ref = "junit-platform" }
kafkaClients = { module = "org.apache.kafka:kafka-clients", version.ref = "kafka" }
kafkaStreams = { module = "org.apache.kafka:kafka-streams", version.ref = "kafka" }
kafkaJunit = { module = "com.github.charithe:kafka-junit", version.ref = "kafka-junit" }
kotlinxCoroutines = { module = "org.jetbrains.kotlinx:kotlinx-coroutines-core", version = "1.7.3" }
latencyUtils = { module = "org.latencyutils:LatencyUtils", version.ref = "latency-utils" }
lmaxDisruptor = "com.lmax:disruptor:3.4.4"
logback = { module = "ch.qos.logback:logback-classic", version.ref = "logback" }
logback14 = {module = "ch.qos.logback:logback-classic", version = "1.4.11" }
log4j = { module = "org.apache.logging.log4j:log4j-core", version.ref = "log4j" }
mavenResolverConnectorBasic = { module = "org.apache.maven.resolver:maven-resolver-connector-basic", version.ref = "maven-resolver" }
mavenResolverTransportHttp = { module = "org.apache.maven.resolver:maven-resolver-transport-http", version.ref = "maven-resolver" }
mavenResolverProvider = { module = "org.apache.maven:maven-resolver-provider", version = "3.9.5" }
mockitoCore = { module = "org.mockito:mockito-core", version.ref = "mockito" }
mongoSync = { module = "org.mongodb:mongodb-driver-sync", version.ref = "mongo" }
nettyBom = { module = "io.netty:netty-bom", version.ref = "netty" }
newrelicApi = { module = "com.newrelic.agent.java:newrelic-api", version.ref = "newrelic-api" }
okhttp = { module = "com.squareup.okhttp3:okhttp", version.ref = "okhttp" }
# some proto are marked alpha, hence the alpha version. metrics proto is what we use and it is marked stable
openTelemetry-proto = { module = "io.opentelemetry.proto:opentelemetry-proto", version = "1.0.0-alpha" }
osgiJunit5 = "org.osgi:org.osgi.test.junit5:1.2.1"
postgre = { module = "org.postgresql:postgresql", version.ref = "postgre" }
prometheusClient = { module = "io.prometheus:simpleclient_common", version.ref = "prometheus" }
prometheusPushgateway = { module = "io.prometheus:simpleclient_pushgateway", version.ref = "prometheus" }
reactorBom = { module = "io.projectreactor:reactor-bom", version.ref = "reactor" }
restAssured = { module = "io.rest-assured:rest-assured", version.ref = "rest-assured" }
retrofit2 = { module = "com.squareup.retrofit2:retrofit", version = "2.9.0" }
signalfx = { module = "com.signalfx.public:signalfx-java", version.ref = "signalfx" }
slf4jApi = { module = "org.slf4j:slf4j-api", version.ref = "slf4j" }
slfj4Simple = "org.slf4j:slf4j-simple:1.7.36"
spectatorAtlas = { module = "com.netflix.spectator:spectator-reg-atlas", version.ref = "spectator-atlas" }
spring-context = { module = "org.springframework:spring-context", version.ref = "spring" }
spring-core = { module = "org.springframework:spring-core", version.ref = "spring" }
spring-cloud = { module = "org.springframework.cloud:spring-cloud-dependencies", version = "2021.0.8" }
spring-javaformatCheckstyle = { module = "io.spring.javaformat:spring-javaformat-checkstyle", version.ref = "spring-javaformat" }
systemStubsJupiter = { module = "uk.org.webcompere:system-stubs-jupiter", version = "2.1.4" }
testcontainers-junitJupiter = { module = "org.testcontainers:junit-jupiter", version.ref = "testcontainers" }
testcontainers-kafka = { module = "org.testcontainers:kafka", version.ref = "testcontainers" }
testcontainers-postgresql = { module = "org.testcontainers:postgresql", version.ref = "testcontainers" }
testcontainers-mongodb = { module = "org.testcontainers:mongodb", version.ref = "testcontainers" }
testcontainers = { module = "org.testcontainers:testcontainers", version.ref = "testcontainers" }
tomcatEmbed = { module = "org.apache.tomcat.embed:tomcat-embed-core", version.ref = "tomcat" }
wavefront = { module = "com.wavefront:wavefront-sdk-java", version.ref = "wavefront" }
wiremock = { module = "com.github.tomakehurst:wiremock-jre8-standalone", version.ref = "wiremock" }
wiremockJunit5 = { module = "ru.lanwen.wiremock:wiremock-junit5", version.ref = "wiremock-junit5" }

# plugin dependencies
plugin-license = { module = "gradle.plugin.com.hierynomus.gradle.plugins:license-gradle-plugin", version = "0.16.1" }
plugin-nebulaRelease = { module = "com.netflix.nebula:nebula-release-plugin", version = "17.2.2" }
plugin-nebulaPublishing = { module = "com.netflix.nebula:nebula-publishing-plugin", version = "20.3.0" }
plugin-nebulaProject = { module = "com.netflix.nebula:nebula-project-plugin", version = "10.1.5" }
plugin-nebulaInfo = { module = "com.netflix.nebula:gradle-info-plugin", version = "12.1.6" }
plugin-noHttp = { module = "io.spring.nohttp:nohttp-gradle", version = "0.0.11" }
plugin-nexusPublish = { module = "io.github.gradle-nexus:publish-plugin", version = "1.3.0" }
plugin-javaformat = { module = "io.spring.javaformat:spring-javaformat-gradle-plugin", version.ref = "spring-javaformat" }
plugin-japicmp = { module = "me.champeau.gradle:japicmp-gradle-plugin", version = "0.4.2" }
plugin-downloadTask = { module = "de.undercouch:gradle-download-task", version = "5.5.0" }
plugin-spotless = { module = "com.diffplug.spotless:spotless-plugin-gradle", version = "6.22.0" }
plugin-bnd = "biz.aQute.bnd:biz.aQute.bnd.gradle:6.4.0"<|MERGE_RESOLUTION|>--- conflicted
+++ resolved
@@ -91,13 +91,8 @@
 caffeine = { module = "com.github.ben-manes.caffeine:caffeine", version.ref = "caffeine" }
 cloudwatch2 = { module = "software.amazon.awssdk:cloudwatch", version.ref = "cloudwatch2" }
 colt = { module = "colt:colt", version.ref = "colt" }
-<<<<<<< HEAD
 commonsPool2 = "org.apache.commons:commons-pool2:2.12.0"
-contextPropagation = { module = "io.micrometer:context-propagation", version = "1.1.0-SNAPSHOT" }
-=======
-commonsPool2 = "org.apache.commons:commons-pool2:2.11.1"
-contextPropagation = { module = "io.micrometer:context-propagation", version = "1.0.6" }
->>>>>>> 4549dd73
+contextPropagation = { module = "io.micrometer:context-propagation", version = "1.1.0" }
 dagger = { module = "com.google.dagger:dagger", version.ref = "dagger" }
 daggerCompiler = { module = "com.google.dagger:dagger-compiler", version.ref = "dagger" }
 dropwizardMetricsCore = { module = "io.dropwizard.metrics:metrics-core", version.ref = "dropwizard-metrics" }
