[versions]
activemq-artemis = "2.33.0"
application-insights = "2.6.4"
archunit = "1.3.0"
asmForPlugins = "7.3.1"
aspectjweaver = "1.9.22.1"
assertj = "3.25.3"
awaitility = "4.2.2"
<<<<<<< HEAD
=======
# legacy SDK
aws-cloudwatch = "1.12.779"
>>>>>>> 7d34b2ee
caffeine = "2.9.3"
cloudwatch2 = "2.25.70"
colt = "1.2.0"
<<<<<<< HEAD
dagger = "2.51.1"
dropwizard-metrics = "4.2.28"
=======
dagger = "2.48.1"
dropwizard-metrics = "4.2.29"
>>>>>>> 7d34b2ee
dropwizard-metrics5 = "5.0.0"
dynatrace-utils = "2.2.1"
ehcache2 = "2.10.9.2"
ehcache3 = "3.10.8"
gmetric4j = "1.0.10"
google-cloud-monitoring = "3.43.0"
grpc = "1.58.0"
grpcKotlin = "1.4.1"
guava = "32.1.2-jre"
guice = "5.1.0"
h2 = "2.2.224"
hazelcast = "5.3.2"
hazelcast3 = "3.12.13"
hdrhistogram = "2.2.2"
hibernate = "5.6.15.Final"
# 2.6.0 requires JDK 11
hsqldb = "2.7.4"
httpcomponents-async = "4.1.5"
httpcomponents-client = "4.5.14"
httpcomponents-client5 = "5.3.1"
# metrics are better with https://github.com/Netflix/Hystrix/pull/1568 introduced
# in hystrix 1.5.12, but Netflix re-released 1.5.11 as 1.5.18 late in 2018.
# <=1.5.11 or 1.5.18 doesn't break with Micrometer, but open metrics won't be correct necessarily.
hystrix = "1.5.12"
jackson-databind = "2.17.3"
javax-cache = "1.1.1"
javax-inject = "1"
jaxb = "2.3.1"
jetty9 = "9.4.56.v20240826"
jetty11 = "11.0.16"
jetty12 = "12.0.6"
jersey2 = "2.43"
jersey3 = "3.0.16"
jmh = "1.37"
# 3.14.x is the newest version of OSS jOOQ that supports Java 8
jooqOld = "3.14.16"
# latest version of jOOQ to run tests against
jooqNew = "3.19.8"
jsr107 = "1.1.1"
jsr305 = "3.0.2"
junit = "5.10.5"
kafka = "2.8.2"
kafka-junit = "4.2.10"
latency-utils = "2.0.3"
logback12 = "1.2.13"
logback-latest = "1.5.3"
log4j = "2.23.1"
maven-resolver = "1.9.22"
mockito4 = "4.11.0"
mockito5 = "5.11.0"
mongo = "4.11.5"
netty = "4.1.115.Final"
newrelic-api = "5.14.0"
# Kotlin 1.7 sample will fail from OkHttp 4.12.0 due to okio dependency being a Kotlin 1.9 module
okhttp = "4.11.0"
postgre = "42.7.4"
prometheus = "1.2.1"
prometheusSimpleClient = "0.16.0"
reactor = "2022.0.22"
rest-assured = "5.4.0"
signalfx = "1.0.47"
slf4j = "1.7.36"
spectator-atlas = "1.7.21"
spring = "5.3.39"
spring-javaformat = "0.0.43"
testcontainers = "1.19.8"
tomcat = "8.5.100"
wavefront = "3.4.3"
wiremock = "2.35.2"
wiremock-junit5 = "1.3.1"

[libraries]
activemqArtemisJakartaClient = { module = "org.apache.activemq:artemis-jakarta-client", version.ref = "activemq-artemis" }
activemqArtemisJunit5 = { module = "org.apache.activemq:artemis-junit-5", version.ref = "activemq-artemis" }
applicationInsights = { module = "com.microsoft.azure:applicationinsights-core", version.ref = "application-insights" }
archunitJunit5 = { module = "com.tngtech.archunit:archunit-junit5", version.ref = "archunit" }
asmForPlugins = { module = "org.ow2.asm:asm", version.ref = "asmForPlugins" }
aspectjweaver = { module = "org.aspectj:aspectjweaver", version.ref = "aspectjweaver" }
assertj = { module = "org.assertj:assertj-core", version.ref = "assertj" }
awaitility = { module = "org.awaitility:awaitility", version.ref = "awaitility" }
caffeine = { module = "com.github.ben-manes.caffeine:caffeine", version.ref = "caffeine" }
cloudwatch2 = { module = "software.amazon.awssdk:cloudwatch", version.ref = "cloudwatch2" }
colt = { module = "colt:colt", version.ref = "colt" }
commonsPool2 = "org.apache.commons:commons-pool2:2.12.0"
contextPropagation = { module = "io.micrometer:context-propagation", version = "1.1.2" }
dagger = { module = "com.google.dagger:dagger", version.ref = "dagger" }
daggerCompiler = { module = "com.google.dagger:dagger-compiler", version.ref = "dagger" }
dropwizardMetricsCore = { module = "io.dropwizard.metrics:metrics-core", version.ref = "dropwizard-metrics" }
dropwizardMetricsGraphite = { module = "io.dropwizard.metrics:metrics-graphite", version.ref = "dropwizard-metrics" }
dropwizardMetricsJmx = { module = "io.dropwizard.metrics:metrics-jmx", version.ref = "dropwizard-metrics" }
dropwizardMetricsCore5 = { module = "io.dropwizard.metrics5:metrics-core", version.ref = "dropwizard-metrics5" }
dynatraceUtils = { module = "com.dynatrace.metric.util:dynatrace-metric-utils-java", version.ref = "dynatrace-utils" }
ehcache2 = { module = "net.sf.ehcache:ehcache", version.ref = "ehcache2" }
ehcache3 = { module = "org.ehcache:ehcache", version.ref = "ehcache3" }
felixFramework = "org.apache.felix:org.apache.felix.framework:7.0.5"
felixScr = "org.apache.felix:org.apache.felix.scr:2.2.12"
gmetric4j = { module = "info.ganglia.gmetric4j:gmetric4j", version.ref = "gmetric4j" }
googleCloudLibrariesBom = { module = "com.google.cloud:libraries-bom", version = "26.38.0" }
googleCloudMonitoring = { module = "com.google.cloud:google-cloud-monitoring", version.ref = "google-cloud-monitoring" }
googleOauth2Http = { module = "com.google.auth:google-auth-library-oauth2-http", version = "1.23.0"}
grpcApi = { module = "io.grpc:grpc-api", version.ref = "grpc" }
grpcCore = { module = "io.grpc:grpc-core", version.ref = "grpc" }
grpcInprocess = { module = "io.grpc:grpc-inprocess", version.ref = "grpc" }
grpcServices = { module = "io.grpc:grpc-services", version.ref = "grpc" }
grpcStubs = { module = "io.grpc:grpc-stubs", version.ref = "grpc" }
grpcAlts = { module = "io.grpc:grpc-alts", version.ref = "grpc" }
grpcTestingProto = { module = "io.grpc:grpc-testing-proto", version.ref = "grpc" }
grpcKotlinStub = { module = "io.grpc:grpc-kotlin-stub", version.ref = "grpcKotlin" }
guava = { module = "com.google.guava:guava", version.ref = "guava" }
guice = { module = "com.google.inject:guice", version.ref = "guice" }
h2 = { module = "com.h2database:h2", version.ref = "h2" }
hazelcast = { module = "com.hazelcast:hazelcast", version.ref = "hazelcast" }
hazelcast3 = { module = "com.hazelcast:hazelcast", version.ref = "hazelcast3" }
hdrhistogram = { module = "org.hdrhistogram:HdrHistogram", version.ref = "hdrhistogram" }
hibernateEntitymanager = { module = "org.hibernate:hibernate-entitymanager", version.ref = "hibernate" }
hsqldb = { module = "org.hsqldb:hsqldb", version.ref = "hsqldb" }
httpcomponents-async = { module = "org.apache.httpcomponents:httpasyncclient", version.ref = "httpcomponents-async" }
httpcomponents-client = { module = "org.apache.httpcomponents:httpclient", version.ref = "httpcomponents-client" }
httpcomponents-client5 = { module = "org.apache.httpcomponents.client5:httpclient5", version.ref = "httpcomponents-client5" }
hystrix = { module = "com.netflix.hystrix:hystrix-core", version.ref = "hystrix" }
jacksonDatabind = { module = "com.fasterxml.jackson.core:jackson-databind", version.ref = "jackson-databind" }
jakarta-jmsApi = { module = "jakarta.jms:jakarta.jms-api", version = "3.0.0" }
jakarta-servletApi = { module = "jakarta.servlet:jakarta.servlet-api", version = "5.0.0" }
javalin = { module = "io.javalin:javalin", version = "5.6.5" }
javax-cacheApi = { module = "javax.cache:cache-api", version.ref = "javax-cache" }
javax-inject = { module = "javax.inject:javax.inject", version.ref = "javax-inject" }
javax-servletApi = { module = "javax.servlet:javax.servlet-api", version = "4.0.1" }
jaxbApi = { module = "javax.xml.bind:jaxb-api", version.ref = "jaxb" }
jcstressCore = { module = "org.openjdk.jcstress:jcstress-core", version = "0.16" }
jetty9Client = { module = "org.eclipse.jetty:jetty-client", version.ref = "jetty9" }
jetty9Server = { module = "org.eclipse.jetty:jetty-server", version.ref = "jetty9" }
jetty9Servlet = { module = "org.eclipse.jetty:jetty-servlet", version.ref = "jetty9" }
jetty11Server = { module = "org.eclipse.jetty:jetty-server", version.ref = "jetty11" }
jetty12Server = { module = "org.eclipse.jetty:jetty-server", version.ref = "jetty12" }
jetty12Client = { module = "org.eclipse.jetty:jetty-client", version.ref = "jetty12" }
jersey2Server = { module = "org.glassfish.jersey.core:jersey-server", version.ref = "jersey2" }
jersey2Hk2 = { module = "org.glassfish.jersey.inject:jersey-hk2", version.ref = "jersey2" }
jersey2TestFrameworkInmemory = { module = "org.glassfish.jersey.test-framework.providers:jersey-test-framework-provider-inmemory", version.ref = "jersey2" }
jersey2TestFrameworkJdkHttp = { module = "org.glassfish.jersey.test-framework.providers:jersey-test-framework-provider-jdk-http", version.ref = "jersey2" }
jersey3ContainerJdkHttp = { module = "org.glassfish.jersey.containers:jersey-container-jdk-http", version.ref = "jersey3" }
jersey3Hk2 = { module = "org.glassfish.jersey.inject:jersey-hk2", version.ref = "jersey3" }
jersey3TestFrameworkJdkHttp = { module = "org.glassfish.jersey.test-framework.providers:jersey-test-framework-provider-jdk-http", version.ref = "jersey3" }
jmhCore = { module = "org.openjdk.jmh:jmh-core", version.ref = "jmh" }
jmhAnnotationProcessor = { module = "org.openjdk.jmh:jmh-generator-annprocess", version.ref = "jmh" }
jooq = { module = "org.jooq:jooq", version.ref = "jooqOld" }
jooqLatest = { module = "org.jooq:jooq", version.ref = "jooqNew" }
jsonPath = { module = "com.jayway.jsonpath:json-path", version = "2.9.0" }
jsr107 = { module = "org.jsr107.ri:cache-ri-impl", version.ref = "jsr107" }
jsr305 = { module = "com.google.code.findbugs:jsr305", version.ref = "jsr305" }
junitBom = { module = "org.junit:junit-bom", version.ref = "junit" }
junitJupiter = { module = "org.junit.jupiter:junit-jupiter" }
junitLoggingExtension = "com.innoq:junit5-logging-extension:0.2.0"
junitPlatformLauncher = { module = "org.junit.platform:junit-platform-launcher" }
kafkaClients = { module = "org.apache.kafka:kafka-clients", version.ref = "kafka" }
kafkaStreams = { module = "org.apache.kafka:kafka-streams", version.ref = "kafka" }
kafkaJunit = { module = "com.github.charithe:kafka-junit", version.ref = "kafka-junit" }
kotlinxCoroutines = { module = "org.jetbrains.kotlinx:kotlinx-coroutines-core", version = "1.7.3" }
latencyUtils = { module = "org.latencyutils:LatencyUtils", version.ref = "latency-utils" }
lmaxDisruptor = "com.lmax:disruptor:3.4.4"
logback12 = { module = "ch.qos.logback:logback-classic", version.ref = "logback12" }
logbackLatest = {module = "ch.qos.logback:logback-classic", version.ref = "logback-latest" }
log4j = { module = "org.apache.logging.log4j:log4j-core", version.ref = "log4j" }
mavenResolverConnectorBasic = { module = "org.apache.maven.resolver:maven-resolver-connector-basic", version.ref = "maven-resolver" }
mavenResolverTransportHttp = { module = "org.apache.maven.resolver:maven-resolver-transport-http", version.ref = "maven-resolver" }
mavenResolverProvider = { module = "org.apache.maven:maven-resolver-provider", version = "3.9.9" }
mockitoCore4 = { module = "org.mockito:mockito-core", version.ref = "mockito4" }
mockitoCore5 = { module = "org.mockito:mockito-core", version.ref = "mockito5" }
mongoSync = { module = "org.mongodb:mongodb-driver-sync", version.ref = "mongo" }
nettyBom = { module = "io.netty:netty-bom", version.ref = "netty" }
newrelicApi = { module = "com.newrelic.agent.java:newrelic-api", version.ref = "newrelic-api" }
okhttp = { module = "com.squareup.okhttp3:okhttp", version.ref = "okhttp" }
# some proto are marked alpha, hence the alpha version. metrics proto is what we use and it is marked stable
openTelemetry-proto = { module = "io.opentelemetry.proto:opentelemetry-proto", version = "1.2.0-alpha" }
osgiJunit5 = "org.osgi:org.osgi.test.junit5:1.3.0"
postgre = { module = "org.postgresql:postgresql", version.ref = "postgre" }
prometheusMetricsBom = { module = "io.prometheus:prometheus-metrics-bom", version.ref = "prometheus" }
prometheusMetrics = { module = "io.prometheus:prometheus-metrics-core" }
prometheusMetricsExpositionFormats = { module = "io.prometheus:prometheus-metrics-exposition-formats" }
prometheusMetricsTracerCommon = { module = "io.prometheus:prometheus-metrics-tracer-common" }
prometheusSimpleClientBom = { module = "io.prometheus:simpleclient_bom", version.ref = "prometheusSimpleClient" }
prometheusSimpleClient = { module = "io.prometheus:simpleclient_common" }
prometheusSimpleClientPushgateway = { module = "io.prometheus:simpleclient_pushgateway" }
reactorBom = { module = "io.projectreactor:reactor-bom", version.ref = "reactor" }
restAssured = { module = "io.rest-assured:rest-assured", version.ref = "rest-assured" }
retrofit2 = { module = "com.squareup.retrofit2:retrofit", version = "2.11.0" }
signalfx = { module = "com.signalfx.public:signalfx-java", version.ref = "signalfx" }
slf4jApi = { module = "org.slf4j:slf4j-api", version.ref = "slf4j" }
slfj4Simple = { module = "org.slf4j:slf4j-simple", version.ref = "slf4j" }
spectatorAtlas = { module = "com.netflix.spectator:spectator-reg-atlas", version.ref = "spectator-atlas" }
spring-context = { module = "org.springframework:spring-context", version.ref = "spring" }
spring-core = { module = "org.springframework:spring-core", version.ref = "spring" }
spring-cloud = { module = "org.springframework.cloud:spring-cloud-dependencies", version = "2021.0.9" }
spring-javaformatCheckstyle = { module = "io.spring.javaformat:spring-javaformat-checkstyle", version.ref = "spring-javaformat" }
systemStubsJupiter = { module = "uk.org.webcompere:system-stubs-jupiter", version = "2.1.7" }
testcontainers-junitJupiter = { module = "org.testcontainers:junit-jupiter", version.ref = "testcontainers" }
testcontainers-kafka = { module = "org.testcontainers:kafka", version.ref = "testcontainers" }
testcontainers-postgresql = { module = "org.testcontainers:postgresql", version.ref = "testcontainers" }
testcontainers-mongodb = { module = "org.testcontainers:mongodb", version.ref = "testcontainers" }
testcontainers = { module = "org.testcontainers:testcontainers", version.ref = "testcontainers" }
tomcatEmbed = { module = "org.apache.tomcat.embed:tomcat-embed-core", version.ref = "tomcat" }
wavefront = { module = "com.wavefront:wavefront-sdk-java", version.ref = "wavefront" }
wiremock = { module = "com.github.tomakehurst:wiremock-jre8-standalone", version.ref = "wiremock" }
wiremockJunit5 = { module = "ru.lanwen.wiremock:wiremock-junit5", version.ref = "wiremock-junit5" }

# plugin dependencies
plugin-license = { module = "gradle.plugin.com.hierynomus.gradle.plugins:license-gradle-plugin", version = "0.16.1" }
plugin-nebulaRelease = { module = "com.netflix.nebula:nebula-release-plugin", version = "18.0.8" }
plugin-nebulaPublishing = { module = "com.netflix.nebula:nebula-publishing-plugin", version = "20.3.0" }
plugin-nebulaProject = { module = "com.netflix.nebula:nebula-project-plugin", version = "10.1.5" }
plugin-nebulaInfo = { module = "com.netflix.nebula:gradle-info-plugin", version = "12.1.6" }
plugin-noHttp = { module = "io.spring.nohttp:nohttp-gradle", version = "0.0.11" }
plugin-nexusPublish = { module = "io.github.gradle-nexus:publish-plugin", version = "1.3.0" }
plugin-javaformat = { module = "io.spring.javaformat:spring-javaformat-gradle-plugin", version.ref = "spring-javaformat" }
plugin-japicmp = { module = "me.champeau.gradle:japicmp-gradle-plugin", version = "0.4.5" }
plugin-downloadTask = { module = "de.undercouch:gradle-download-task", version = "5.6.0" }
plugin-spotless = { module = "com.diffplug.spotless:spotless-plugin-gradle", version = "6.25.0" }
plugin-bnd = "biz.aQute.bnd:biz.aQute.bnd.gradle:6.4.0"

[plugins]
kotlin19 = { id = "org.jetbrains.kotlin.jvm", version = "1.9.24" }
kotlin17 = { id = "org.jetbrains.kotlin.jvm", version = "1.7.22" }
jcstress = { id = "io.github.reyerizo.gradle.jcstress", version = "0.8.15" }<|MERGE_RESOLUTION|>--- conflicted
+++ resolved
@@ -6,21 +6,11 @@
 aspectjweaver = "1.9.22.1"
 assertj = "3.25.3"
 awaitility = "4.2.2"
-<<<<<<< HEAD
-=======
-# legacy SDK
-aws-cloudwatch = "1.12.779"
->>>>>>> 7d34b2ee
 caffeine = "2.9.3"
 cloudwatch2 = "2.25.70"
 colt = "1.2.0"
-<<<<<<< HEAD
 dagger = "2.51.1"
-dropwizard-metrics = "4.2.28"
-=======
-dagger = "2.48.1"
 dropwizard-metrics = "4.2.29"
->>>>>>> 7d34b2ee
 dropwizard-metrics5 = "5.0.0"
 dynatrace-utils = "2.2.1"
 ehcache2 = "2.10.9.2"
