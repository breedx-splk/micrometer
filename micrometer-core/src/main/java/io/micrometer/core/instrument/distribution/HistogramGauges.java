--- conflicted
+++ resolved
@@ -49,13 +49,8 @@
                 percentile -> percentile.value(timer.baseTimeUnit()),
                 bucket -> id.getName() + ".histogram",
                 // We look for Long.MAX_VALUE to ensure a sensible tag on our +Inf bucket
-<<<<<<< HEAD
                 bucket -> Tags.concat(id.getTagsAsIterable(), "le", bucket.bucket() != Long.MAX_VALUE
-                        ? DoubleFormat.decimalOrWhole(bucket.bucket(timer.baseTimeUnit())) : "+Inf"));
-=======
-                bucket -> Tags.concat(id.getTags(), "le", bucket.bucket() != Long.MAX_VALUE
                         ? DoubleFormat.wholeOrDecimal(bucket.bucket(timer.baseTimeUnit())) : "+Inf"));
->>>>>>> 19047f1c
     }
 
     public static HistogramGauges registerWithCommonFormat(DistributionSummary summary, MeterRegistry registry) {
@@ -66,13 +61,8 @@
                 ValueAtPercentile::value,
                 bucket -> id.getName() + ".histogram",
                 // We look for Long.MAX_VALUE to ensure a sensible tag on our +Inf bucket
-<<<<<<< HEAD
                 bucket -> Tags.concat(id.getTagsAsIterable(), "le", bucket.bucket() != Long.MAX_VALUE
-                        ? DoubleFormat.decimalOrWhole(bucket.bucket()) : "+Inf"));
-=======
-                bucket -> Tags.concat(id.getTags(), "le", bucket.bucket() != Long.MAX_VALUE
                         ? DoubleFormat.wholeOrDecimal(bucket.bucket()) : "+Inf"));
->>>>>>> 19047f1c
     }
 
     public static HistogramGauges register(HistogramSupport meter, MeterRegistry registry,
