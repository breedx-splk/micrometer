/*
 * Copyright 2022 the original author or authors.
 *
 * Licensed under the Apache License, Version 2.0 (the "License");
 * you may not use this file except in compliance with the License.
 * You may obtain a copy of the License at
 *
 * https://www.apache.org/licenses/LICENSE-2.0
 *
 * Unless required by applicable law or agreed to in writing, software
 * distributed under the License is distributed on an "AS IS" BASIS,
 * WITHOUT WARRANTIES OR CONDITIONS OF ANY KIND, either express or implied.
 * See the License for the specific language governing permissions and
 * limitations under the License.
 */
package io.micrometer.core.instrument.binder.grpc;

import io.micrometer.common.KeyValue;
import io.micrometer.common.KeyValues;
import io.micrometer.core.instrument.binder.grpc.GrpcObservationDocumentation.LowCardinalityKeyNames;

/**
 * Default convention for gRPC server. This class defines how to extract values from
 * {@link GrpcServerObservationContext}.
 *
 * @author Tadaya Tsuyukubo
 * @since 1.10.0
 */
public class DefaultGrpcServerObservationConvention implements GrpcServerObservationConvention {

    private static final KeyValue STATUS_CODE_UNKNOWN = LowCardinalityKeyNames.STATUS_CODE.withValue(UNKNOWN);

    @Override
    public String getName() {
        return "grpc.server";
    }

    @Override
    public String getContextualName(GrpcServerObservationContext context) {
        return context.getFullMethodName();
    }

    @Override
    public KeyValues getLowCardinalityKeyValues(GrpcServerObservationContext context) {
<<<<<<< HEAD
        String statusCode = context.getStatusCode() != null ? context.getStatusCode().name() : UNKNOWN;
        String peerName = context.getPeerName() != null ? context.getPeerName() : UNKNOWN;
        String peerPort = context.getPeerPort() != null ? context.getPeerPort().toString() : UNKNOWN;
        return KeyValues.of(LowCardinalityKeyNames.STATUS_CODE.withValue(statusCode),
                LowCardinalityKeyNames.PEER_NAME.withValue(peerName),
                LowCardinalityKeyNames.PEER_PORT.withValue(peerPort),
                LowCardinalityKeyNames.METHOD.withValue(context.getMethodName()),
=======
        KeyValue statusCodeKeyValue = context.getStatusCode() != null
                ? LowCardinalityKeyNames.STATUS_CODE.withValue(context.getStatusCode().name()) : STATUS_CODE_UNKNOWN;
        return KeyValues.of(statusCodeKeyValue, LowCardinalityKeyNames.METHOD.withValue(context.getMethodName()),
>>>>>>> 7f5071f0
                LowCardinalityKeyNames.SERVICE.withValue(context.getServiceName()),
                LowCardinalityKeyNames.METHOD_TYPE.withValue(context.getMethodType().name()));
    }

}<|MERGE_RESOLUTION|>--- conflicted
+++ resolved
@@ -30,6 +30,10 @@
 
     private static final KeyValue STATUS_CODE_UNKNOWN = LowCardinalityKeyNames.STATUS_CODE.withValue(UNKNOWN);
 
+    private static final KeyValue PEER_NAME_UNKNOWN = LowCardinalityKeyNames.PEER_NAME.withValue(UNKNOWN);
+
+    private static final KeyValue PEER_PORT_UNKNOWN = LowCardinalityKeyNames.PEER_PORT.withValue(UNKNOWN);
+
     @Override
     public String getName() {
         return "grpc.server";
@@ -42,19 +46,14 @@
 
     @Override
     public KeyValues getLowCardinalityKeyValues(GrpcServerObservationContext context) {
-<<<<<<< HEAD
-        String statusCode = context.getStatusCode() != null ? context.getStatusCode().name() : UNKNOWN;
-        String peerName = context.getPeerName() != null ? context.getPeerName() : UNKNOWN;
-        String peerPort = context.getPeerPort() != null ? context.getPeerPort().toString() : UNKNOWN;
-        return KeyValues.of(LowCardinalityKeyNames.STATUS_CODE.withValue(statusCode),
-                LowCardinalityKeyNames.PEER_NAME.withValue(peerName),
-                LowCardinalityKeyNames.PEER_PORT.withValue(peerPort),
-                LowCardinalityKeyNames.METHOD.withValue(context.getMethodName()),
-=======
         KeyValue statusCodeKeyValue = context.getStatusCode() != null
                 ? LowCardinalityKeyNames.STATUS_CODE.withValue(context.getStatusCode().name()) : STATUS_CODE_UNKNOWN;
-        return KeyValues.of(statusCodeKeyValue, LowCardinalityKeyNames.METHOD.withValue(context.getMethodName()),
->>>>>>> 7f5071f0
+        KeyValue peerNameKeyValue = context.getPeerName() != null
+                ? LowCardinalityKeyNames.PEER_NAME.withValue(context.getPeerName()) : PEER_NAME_UNKNOWN;
+        KeyValue peerPortKeyValue = context.getPeerPort() != null
+                ? LowCardinalityKeyNames.PEER_PORT.withValue(context.getPeerPort().toString()) : PEER_PORT_UNKNOWN;
+        return KeyValues.of(statusCodeKeyValue, peerNameKeyValue, peerPortKeyValue,
+                LowCardinalityKeyNames.METHOD.withValue(context.getMethodName()),
                 LowCardinalityKeyNames.SERVICE.withValue(context.getServiceName()),
                 LowCardinalityKeyNames.METHOD_TYPE.withValue(context.getMethodType().name()));
     }
