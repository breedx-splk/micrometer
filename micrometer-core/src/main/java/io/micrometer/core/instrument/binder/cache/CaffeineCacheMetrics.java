--- conflicted
+++ resolved
@@ -22,7 +22,6 @@
 import com.github.benmanes.caffeine.cache.stats.CacheStats;
 import io.micrometer.core.instrument.*;
 import io.micrometer.core.instrument.binder.MeterBinder;
-import io.micrometer.core.instrument.util.Assert;
 
 import java.util.concurrent.TimeUnit;
 
@@ -110,14 +109,7 @@
      * @param name  The metric name prefix
      * @param tags tags to apply to all recorded metrics
      */
-<<<<<<< HEAD
-    public CaffeineCacheMetrics(Cache<?, ?> cache, Iterable<Tag> tags, String name) {
-        Assert.notNull(cache,"cache");
-        Assert.notNull(tags,"tags");
-        Assert.notNull(name,"name");
-=======
     public CaffeineCacheMetrics(Cache<?, ?> cache, String name, Iterable<Tag> tags) {
->>>>>>> 4718fdcf
         this.name = name;
         this.tags = tags;
         this.cache = cache;
