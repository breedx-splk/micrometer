--- conflicted
+++ resolved
@@ -30,14 +30,9 @@
 import org.apache.logging.log4j.core.config.Configurator;
 import org.apache.logging.log4j.core.config.LoggerConfig;
 import org.junit.jupiter.api.AfterEach;
-<<<<<<< HEAD
-import org.junit.jupiter.api.BeforeEach;
-import org.junit.jupiter.api.Test;
-=======
 import org.junit.jupiter.api.Test;
 
 import java.io.IOException;
->>>>>>> 3b22ab47
 
 import static java.util.Collections.emptyList;
 import static org.assertj.core.api.Assertions.assertThat;
@@ -51,25 +46,6 @@
 class Log4j2MetricsTest {
 
     private final MeterRegistry registry = new SimpleMeterRegistry(SimpleConfig.DEFAULT, new MockClock());
-<<<<<<< HEAD
-    private final Logger logger = LogManager.getLogger(Log4j2MetricsTest.class);
-    private final Logger additivityDisabledLogger = LogManager.getLogger("additivityDisabledLogger");
-    
-    private Log4j2Metrics log4j2Metrics;
-
-    @BeforeEach
-    void setUp() {
-        configureAdditivityDisabledLogger();
-        log4j2Metrics = new Log4j2Metrics();
-        log4j2Metrics.bindTo(registry);
-    }
-    
-    @AfterEach
-    void tearDown() {
-        log4j2Metrics.close();
-    }
-=======
->>>>>>> 3b22ab47
 
     @AfterEach
     void cleanUp() {
