--- conflicted
+++ resolved
@@ -18,7 +18,6 @@
 import io.micrometer.core.instrument.MeterRegistry;
 import io.micrometer.core.instrument.Tags;
 import io.micrometer.core.instrument.simple.SimpleMeterRegistry;
-
 import org.apache.kafka.clients.consumer.Consumer;
 import org.apache.kafka.clients.consumer.ConsumerConfig;
 import org.apache.kafka.clients.consumer.KafkaConsumer;
@@ -48,16 +47,8 @@
             MeterRegistry registry = new SimpleMeterRegistry();
             kafkaConsumerMetrics.bindTo(registry);
 
-<<<<<<< HEAD
-            // fetch metrics
-            registry.get("kafka.consumer.records.lag.max").tags(tags).gauge();
-
             // consumer coordinator metrics
             registry.get("kafka.consumer.assigned.partitions").tags(tags).gauge();
-=======
-        // consumer group metrics
-        registry.get("kafka.consumer.assigned.partitions").tag("client.id", "consumer-1").gauge();
->>>>>>> ac0d6333
 
             // global connection metrics
             registry.get("kafka.consumer.connection.count").tags(tags).gauge();
@@ -72,8 +63,8 @@
             kafkaConsumerMetrics.bindTo(registry);
 
             // fetch metrics
-            registry.get("kafka.consumer.records.lag.max").tag("client.id", "consumer-" + consumerCount).gauge();
-            registry.get("kafka.consumer.records.lag.max").tag("client.id", "consumer-" + (consumerCount - 1)).gauge();
+            registry.get("kafka.consumer.fetch.total").tag("client.id", "consumer-" + consumerCount).functionCounter();
+            registry.get("kafka.consumer.fetch.total").tag("client.id", "consumer-" + (consumerCount - 1)).functionCounter();
         }
     }
 
