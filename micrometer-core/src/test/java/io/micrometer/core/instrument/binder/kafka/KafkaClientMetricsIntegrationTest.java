/**
 * Copyright 2020 VMware, Inc.
 * <p>
 * Licensed under the Apache License, Version 2.0 (the "License");
 * you may not use this file except in compliance with the License.
 * You may obtain a copy of the License at
 * <p>
 * https://www.apache.org/licenses/LICENSE-2.0
 * <p>
 * Unless required by applicable law or agreed to in writing, software
 * distributed under the License is distributed on an "AS IS" BASIS,
 * WITHOUT WARRANTIES OR CONDITIONS OF ANY KIND, either express or implied.
 * See the License for the specific language governing permissions and
 * limitations under the License.
 */
package io.micrometer.core.instrument.binder.kafka;

import io.micrometer.core.instrument.simple.SimpleMeterRegistry;
import org.apache.kafka.clients.consumer.Consumer;
import org.apache.kafka.clients.consumer.ConsumerConfig;
import org.apache.kafka.clients.consumer.KafkaConsumer;
import org.apache.kafka.clients.producer.KafkaProducer;
import org.apache.kafka.clients.producer.Producer;
import org.apache.kafka.clients.producer.ProducerConfig;
import org.apache.kafka.clients.producer.ProducerRecord;
import org.apache.kafka.common.serialization.StringDeserializer;
import org.apache.kafka.common.serialization.StringSerializer;
import org.junit.jupiter.api.Tag;
import org.junit.jupiter.api.Test;
import org.testcontainers.containers.KafkaContainer;
import org.testcontainers.junit.jupiter.Container;
import org.testcontainers.junit.jupiter.Testcontainers;
import org.testcontainers.utility.DockerImageName;

import java.time.Duration;
import java.util.Collections;
import java.util.Properties;

import static java.lang.System.out;
import static org.assertj.core.api.Assertions.assertThat;

@Testcontainers
@Tag("docker")
class KafkaClientMetricsIntegrationTest {
    @Container
<<<<<<< HEAD
    private KafkaContainer kafkaContainer = new KafkaContainer(DockerImageName.parse("confluentinc/cp-kafka:latest"));
=======
    private KafkaContainer kafkaContainer = new KafkaContainer("5.5.1");
>>>>>>> 57803356

    @Test
    void shouldManageProducerAndConsumerMetrics() {
        SimpleMeterRegistry registry = new SimpleMeterRegistry();

        assertThat(registry.getMeters()).hasSize(0);

        Properties producerConfigs = new Properties();
        producerConfigs.put(ProducerConfig.BOOTSTRAP_SERVERS_CONFIG,
                kafkaContainer.getBootstrapServers());
        Producer<String, String> producer = new KafkaProducer<>(
                producerConfigs, new StringSerializer(), new StringSerializer());

        KafkaClientMetrics producerKafkaMetrics = new KafkaClientMetrics(producer);
        producerKafkaMetrics.bindTo(registry);

        int producerMetrics = registry.getMeters().size();
        assertThat(registry.getMeters()).hasSizeGreaterThan(0);
        assertThat(registry.getMeters())
                .extracting(m -> m.getId().getTag("kafka-version"))
                .allMatch(v -> !v.isEmpty());

        Properties consumerConfigs = new Properties();
        consumerConfigs.put(ConsumerConfig.BOOTSTRAP_SERVERS_CONFIG,
                kafkaContainer.getBootstrapServers());
        consumerConfigs.put(ConsumerConfig.GROUP_ID_CONFIG, "test");
        Consumer<String, String> consumer = new KafkaConsumer<>(
                consumerConfigs, new StringDeserializer(), new StringDeserializer());

        KafkaClientMetrics consumerKafkaMetrics = new KafkaClientMetrics(consumer);
        consumerKafkaMetrics.bindTo(registry);

        //Printing out for discovery purposes
        out.println("Meters from producer before sending:");
        printMeters(registry);

        int producerAndConsumerMetrics = registry.getMeters().size();
        assertThat(registry.getMeters()).hasSizeGreaterThan(producerMetrics);
        assertThat(registry.getMeters())
                .extracting(m -> m.getId().getTag("kafka-version"))
                .allMatch(v -> !v.isEmpty());

        String topic = "test";
        producer.send(new ProducerRecord<>(topic, "key", "value"));
        producer.flush();

        //Printing out for discovery purposes
        out.println("Meters from producer after sending and consumer before poll:");
        printMeters(registry);

        producerKafkaMetrics.checkAndBindMetrics(registry);

        int producerAndConsumerMetricsAfterSend = registry.getMeters().size();
        assertThat(registry.getMeters()).hasSizeGreaterThan(producerAndConsumerMetrics);
        assertThat(registry.getMeters())
                .extracting(m -> m.getId().getTag("kafka-version"))
                .allMatch(v -> !v.isEmpty());

        consumer.subscribe(Collections.singletonList(topic));

        consumer.poll(Duration.ofMillis(100));

        //Printing out for discovery purposes
        out.println("Meters from producer and consumer after polling:");
        printMeters(registry);

        consumerKafkaMetrics.checkAndBindMetrics(registry);

        assertThat(registry.getMeters()).hasSizeGreaterThan(producerAndConsumerMetricsAfterSend);
        assertThat(registry.getMeters())
                .extracting(m -> m.getId().getTag("kafka-version"))
                .allMatch(v -> !v.isEmpty());

        //Printing out for discovery purposes
        out.println("All meters from producer and consumer:");
        printMeters(registry);

        producerKafkaMetrics.close();
        consumerKafkaMetrics.close();
    }

    @Test void shouldRegisterMetricsFromDifferentClients() {
        SimpleMeterRegistry registry = new SimpleMeterRegistry();

        assertThat(registry.getMeters()).hasSize(0);

        Properties producer1Configs = new Properties();
        producer1Configs.put(ProducerConfig.BOOTSTRAP_SERVERS_CONFIG,
                kafkaContainer.getBootstrapServers());
        producer1Configs.put(ProducerConfig.CLIENT_ID_CONFIG, "producer1");
        Producer<String, String> producer1 = new KafkaProducer<>(
                producer1Configs, new StringSerializer(), new StringSerializer());

        KafkaClientMetrics producer1KafkaMetrics = new KafkaClientMetrics(producer1);
        producer1KafkaMetrics.bindTo(registry);

        int producer1Metrics = registry.getMeters().size();
        assertThat(producer1Metrics).isGreaterThan(0);

        producer1.send(new ProducerRecord<>("topic1", "foo"));
        producer1.flush();

        producer1KafkaMetrics.checkAndBindMetrics(registry);

        int producer1MetricsAfterSend = registry.getMeters().size();
        assertThat(producer1MetricsAfterSend).isGreaterThan(producer1Metrics);

        Properties producer2Configs = new Properties();
        producer2Configs.put(ProducerConfig.BOOTSTRAP_SERVERS_CONFIG,
                kafkaContainer.getBootstrapServers());
        producer2Configs.put(ProducerConfig.CLIENT_ID_CONFIG, "producer2");
        Producer<String, String> producer2 = new KafkaProducer<>(
                producer2Configs, new StringSerializer(), new StringSerializer());

        KafkaClientMetrics producer2KafkaMetrics = new KafkaClientMetrics(producer2);
        producer2KafkaMetrics.bindTo(registry);

        producer2.send(new ProducerRecord<>("topic1", "foo"));
        producer2.flush();

        producer2KafkaMetrics.checkAndBindMetrics(registry);

        int producer2MetricsAfterSend = registry.getMeters().size();
        assertThat(producer2MetricsAfterSend).isEqualTo(producer1MetricsAfterSend * 2);
    }

    void printMeters(SimpleMeterRegistry registry) {
        registry.getMeters().forEach(meter -> out.println(meter.getId() + " => " + meter.measure()));
    }
}<|MERGE_RESOLUTION|>--- conflicted
+++ resolved
@@ -43,11 +43,7 @@
 @Tag("docker")
 class KafkaClientMetricsIntegrationTest {
     @Container
-<<<<<<< HEAD
-    private KafkaContainer kafkaContainer = new KafkaContainer(DockerImageName.parse("confluentinc/cp-kafka:latest"));
-=======
-    private KafkaContainer kafkaContainer = new KafkaContainer("5.5.1");
->>>>>>> 57803356
+    private KafkaContainer kafkaContainer = new KafkaContainer(DockerImageName.parse("confluentinc/cp-kafka:5.5.1"));
 
     @Test
     void shouldManageProducerAndConsumerMetrics() {
