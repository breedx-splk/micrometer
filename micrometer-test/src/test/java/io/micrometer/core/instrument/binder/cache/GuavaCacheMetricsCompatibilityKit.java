/*
 * Copyright 2017 VMware, Inc.
 *
 * Licensed under the Apache License, Version 2.0 (the "License");
 * you may not use this file except in compliance with the License.
 * You may obtain a copy of the License at
 *
 * https://www.apache.org/licenses/LICENSE-2.0
 *
 * Unless required by applicable law or agreed to in writing, software
 * distributed under the License is distributed on an "AS IS" BASIS,
 * WITHOUT WARRANTIES OR CONDITIONS OF ANY KIND, either express or implied.
 * See the License for the specific language governing permissions and
 * limitations under the License.
 */
package io.micrometer.core.instrument.binder.cache;

import com.google.common.cache.CacheBuilder;
import com.google.common.cache.CacheLoader;
import com.google.common.cache.LoadingCache;

import java.util.concurrent.ExecutionException;
import java.util.concurrent.atomic.AtomicReference;

import static java.util.Collections.emptyList;

<<<<<<< HEAD
class GuavaCacheMetricsCompatibilityKit extends CacheMeterBinderCompatibilityKit<LoadingCache<String, String>> {
    private AtomicReference<String> loadValue = new AtomicReference<>();

    @Override
    public LoadingCache<String, String> createCache() {
        return CacheBuilder.newBuilder()
                .maximumSize(2)
                .recordStats()
                .build(new CacheLoader<String, String>() {
                    @Override
                    public String load(String key) throws Exception {
                        String val = loadValue.getAndSet(null);
                        if (val == null)
                            throw new Exception("don't load this key");
                        return val;
                    }
                });
    }
=======
class GuavaCacheMetricsCompatibilityKit extends CacheMeterBinderCompatibilityKit {

    private AtomicReference<String> loadValue = new AtomicReference<>();

    private LoadingCache<String, String> cache = CacheBuilder.newBuilder().maximumSize(2).recordStats()
            .build(new CacheLoader<String, String>() {
                @CheckForNull
                @Override
                public String load(@Nonnull String key) throws Exception {
                    String val = loadValue.getAndSet(null);
                    if (val == null)
                        throw new Exception("don't load this key");
                    return val;
                }
            });
>>>>>>> 4f3cf5ac

    @Override
    public CacheMeterBinder<LoadingCache<String, String>> binder() {
        return new GuavaCacheMetrics<>(cache, "mycache", emptyList());
    }

    @Override
    public void put(String key, String value) {
        synchronized (this) {
            loadValue.set(value);
            try {
                cache.get(key);
            }
            catch (ExecutionException ignored) {
            }
        }
    }

    @Override
    public String get(String key) {
        try {
            return cache.get(key);
        }
        catch (Exception ignored) {
            return null;
        }
    }

}<|MERGE_RESOLUTION|>--- conflicted
+++ resolved
@@ -24,42 +24,22 @@
 
 import static java.util.Collections.emptyList;
 
-<<<<<<< HEAD
 class GuavaCacheMetricsCompatibilityKit extends CacheMeterBinderCompatibilityKit<LoadingCache<String, String>> {
+
     private AtomicReference<String> loadValue = new AtomicReference<>();
 
     @Override
     public LoadingCache<String, String> createCache() {
-        return CacheBuilder.newBuilder()
-                .maximumSize(2)
-                .recordStats()
-                .build(new CacheLoader<String, String>() {
-                    @Override
-                    public String load(String key) throws Exception {
-                        String val = loadValue.getAndSet(null);
-                        if (val == null)
-                            throw new Exception("don't load this key");
-                        return val;
-                    }
-                });
+        return CacheBuilder.newBuilder().maximumSize(2).recordStats().build(new CacheLoader<String, String>() {
+            @Override
+            public String load(String key) throws Exception {
+                String val = loadValue.getAndSet(null);
+                if (val == null)
+                    throw new Exception("don't load this key");
+                return val;
+            }
+        });
     }
-=======
-class GuavaCacheMetricsCompatibilityKit extends CacheMeterBinderCompatibilityKit {
-
-    private AtomicReference<String> loadValue = new AtomicReference<>();
-
-    private LoadingCache<String, String> cache = CacheBuilder.newBuilder().maximumSize(2).recordStats()
-            .build(new CacheLoader<String, String>() {
-                @CheckForNull
-                @Override
-                public String load(@Nonnull String key) throws Exception {
-                    String val = loadValue.getAndSet(null);
-                    if (val == null)
-                        throw new Exception("don't load this key");
-                    return val;
-                }
-            });
->>>>>>> 4f3cf5ac
 
     @Override
     public CacheMeterBinder<LoadingCache<String, String>> binder() {
