dependencies {
    compile project(':micrometer-core')
    compile 'colt:colt:1.2.0'
    compile('ch.qos.logback:logback-classic:1.2.+') {
        force = true
    }
    compile('org.slf4j:slf4j-api:1.7.25') {
        // logback doesn't yet work with slf4j 1.8
        force = true
    }

    ['atlas', 'prometheus', 'datadog', 'elastic', 'ganglia', 'graphite', 'jmx', 'influx', 'statsd', 'new-relic', 'cloudwatch', 'signalfx', 'wavefront', 'dynatrace'].each { sys ->
        compile project(":micrometer-registry-$sys")
    }

<<<<<<< HEAD
    compile 'io.prometheus:simpleclient_pushgateway:latest.release' lock '0.3.0'

    compile 'io.projectreactor.ipc:reactor-netty:latest.release' lock '0.7.4.RELEASE'
=======
    compile 'io.prometheus:simpleclient_pushgateway:latest.release'

    compile 'io.projectreactor.ipc:reactor-netty:0.7.3.RELEASE'
>>>>>>> 700aeffd
}<|MERGE_RESOLUTION|>--- conflicted
+++ resolved
@@ -13,13 +13,6 @@
         compile project(":micrometer-registry-$sys")
     }
 
-<<<<<<< HEAD
-    compile 'io.prometheus:simpleclient_pushgateway:latest.release' lock '0.3.0'
-
-    compile 'io.projectreactor.ipc:reactor-netty:latest.release' lock '0.7.4.RELEASE'
-=======
     compile 'io.prometheus:simpleclient_pushgateway:latest.release'
-
     compile 'io.projectreactor.ipc:reactor-netty:0.7.3.RELEASE'
->>>>>>> 700aeffd
 }